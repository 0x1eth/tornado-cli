--- conflicted
+++ resolved
@@ -120,7 +120,7 @@
 async function generateMerkleProof(deposit, amount) {
   let leafIndex = -1
   // Get all deposit events from smart contract and assemble merkle tree from them
-<<<<<<< HEAD
+
   const cachedEvents = loadCachedEvents({ type: 'Deposit', amount })
 
   const startBlock = cachedEvents.lastBlock
@@ -143,12 +143,6 @@
 
   const events = cachedEvents.events.concat(rpcEvents)
   console.log('events', events.length)
-=======
-  const events = await mixerContract.getPastEvents('Deposit', {
-    fromBlock: 0,
-    toBlock: 'latest'
-  })
->>>>>>> 6ce616cb
 
   const leaves = events
     .sort((a, b) => a.leafIndex - b.leafIndex) // Sort events in chronological order
@@ -257,17 +251,7 @@
       throw new Error('Too high refund')
     }
 
-<<<<<<< HEAD
     const { proof, args } = await generateProof({ deposit, amount, recipient, relayerAddress: rewardAccount, fee, refund })
-=======
-    const { proof, args } = await generateProof({
-      deposit,
-      recipient,
-      relayerAddress: rewardAccount,
-      fee,
-      refund
-    })
->>>>>>> 6ce616cb
 
     console.log('Sending withdraw transaction through relay')
     try {
